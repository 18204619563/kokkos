--- conflicted
+++ resolved
@@ -553,120 +553,64 @@
     KOKKOS_INTERNAL_COMPILER_CUDA_ARCH_FLAG=-arch
   endif
   ifeq ($(KOKKOS_INTERNAL_COMPILER_CLANG), 1)
-    KOKKOS_INTERNAL_COMPILER_CUDA_ARCH_FLAG=-x cuda --cuda-gpu-arch
-  endif
-
-<<<<<<< HEAD
+    KOKKOS_INTERNAL_COMPILER_CUDA_ARCH_FLAG=--cuda-gpu-arch
+    KOKKOS_CXXFLAGS += -x cuda
+  endif
+
   ifeq ($(KOKKOS_INTERNAL_USE_ARCH_KEPLER30), 1)
     tmp := $(shell echo "\#define KOKKOS_ARCH_KEPLER 1" >> KokkosCore_config.tmp )
     tmp := $(shell echo "\#define KOKKOS_ARCH_KEPLER30 1" >> KokkosCore_config.tmp )
     KOKKOS_CXXFLAGS += $(KOKKOS_INTERNAL_COMPILER_CUDA_ARCH_FLAG)=sm_30
+    KOKKOS_LDFLAGS += $(KOKKOS_INTERNAL_COMPILER_CUDA_ARCH_FLAG)=sm_30
   endif
   ifeq ($(KOKKOS_INTERNAL_USE_ARCH_KEPLER32), 1)
     tmp := $(shell echo "\#define KOKKOS_ARCH_KEPLER 1" >> KokkosCore_config.tmp )
     tmp := $(shell echo "\#define KOKKOS_ARCH_KEPLER32 1" >> KokkosCore_config.tmp )
     KOKKOS_CXXFLAGS += $(KOKKOS_INTERNAL_COMPILER_CUDA_ARCH_FLAG)=sm_32
+    KOKKOS_LDFLAGS += $(KOKKOS_INTERNAL_COMPILER_CUDA_ARCH_FLAG)=sm_32
   endif
   ifeq ($(KOKKOS_INTERNAL_USE_ARCH_KEPLER35), 1)
     tmp := $(shell echo "\#define KOKKOS_ARCH_KEPLER 1" >> KokkosCore_config.tmp )
     tmp := $(shell echo "\#define KOKKOS_ARCH_KEPLER35 1" >> KokkosCore_config.tmp )
     KOKKOS_CXXFLAGS += $(KOKKOS_INTERNAL_COMPILER_CUDA_ARCH_FLAG)=sm_35
+    KOKKOS_LDFLAGS += $(KOKKOS_INTERNAL_COMPILER_CUDA_ARCH_FLAG)=sm_35
   endif
   ifeq ($(KOKKOS_INTERNAL_USE_ARCH_KEPLER37), 1)
     tmp := $(shell echo "\#define KOKKOS_ARCH_KEPLER 1" >> KokkosCore_config.tmp )
     tmp := $(shell echo "\#define KOKKOS_ARCH_KEPLER37 1" >> KokkosCore_config.tmp )
     KOKKOS_CXXFLAGS += $(KOKKOS_INTERNAL_COMPILER_CUDA_ARCH_FLAG)=sm_37
+    KOKKOS_LDFLAGS += $(KOKKOS_INTERNAL_COMPILER_CUDA_ARCH_FLAG)=sm_37
   endif
   ifeq ($(KOKKOS_INTERNAL_USE_ARCH_MAXWELL50), 1)
     tmp := $(shell echo "\#define KOKKOS_ARCH_MAXWELL 1" >> KokkosCore_config.tmp )
     tmp := $(shell echo "\#define KOKKOS_ARCH_MAXWELL50 1" >> KokkosCore_config.tmp )
     KOKKOS_CXXFLAGS += $(KOKKOS_INTERNAL_COMPILER_CUDA_ARCH_FLAG)=sm_50
+    KOKKOS_LDFLAGS += $(KOKKOS_INTERNAL_COMPILER_CUDA_ARCH_FLAG)=sm_50
   endif
   ifeq ($(KOKKOS_INTERNAL_USE_ARCH_MAXWELL52), 1)
     tmp := $(shell echo "\#define KOKKOS_ARCH_MAXWELL 1" >> KokkosCore_config.tmp )
     tmp := $(shell echo "\#define KOKKOS_ARCH_MAXWELL52 1" >> KokkosCore_config.tmp )
     KOKKOS_CXXFLAGS += $(KOKKOS_INTERNAL_COMPILER_CUDA_ARCH_FLAG)=sm_52
+    KOKKOS_LDFLAGS += $(KOKKOS_INTERNAL_COMPILER_CUDA_ARCH_FLAG)=sm_52
   endif
   ifeq ($(KOKKOS_INTERNAL_USE_ARCH_MAXWELL53), 1)
     tmp := $(shell echo "\#define KOKKOS_ARCH_MAXWELL 1" >> KokkosCore_config.tmp )
     tmp := $(shell echo "\#define KOKKOS_ARCH_MAXWELL53 1" >> KokkosCore_config.tmp )
     KOKKOS_CXXFLAGS += $(KOKKOS_INTERNAL_COMPILER_CUDA_ARCH_FLAG)=sm_53
+    KOKKOS_LDFLAGS += $(KOKKOS_INTERNAL_COMPILER_CUDA_ARCH_FLAG)=sm_53
   endif
   ifeq ($(KOKKOS_INTERNAL_USE_ARCH_PASCAL60), 1)
     tmp := $(shell echo "\#define KOKKOS_ARCH_PASCAL 1" >> KokkosCore_config.tmp )
     tmp := $(shell echo "\#define KOKKOS_ARCH_PASCAL60 1" >> KokkosCore_config.tmp )
     KOKKOS_CXXFLAGS += $(KOKKOS_INTERNAL_COMPILER_CUDA_ARCH_FLAG)=sm_60
+    KOKKOS_LDFLAGS += $(KOKKOS_INTERNAL_COMPILER_CUDA_ARCH_FLAG)=sm_60
   endif
   ifeq ($(KOKKOS_INTERNAL_USE_ARCH_PASCAL61), 1)
     tmp := $(shell echo "\#define KOKKOS_ARCH_PASCAL 1" >> KokkosCore_config.tmp )
     tmp := $(shell echo "\#define KOKKOS_ARCH_PASCAL61 1" >> KokkosCore_config.tmp )
     KOKKOS_CXXFLAGS += $(KOKKOS_INTERNAL_COMPILER_CUDA_ARCH_FLAG)=sm_61
-  endif
-=======
-ifeq ($(KOKKOS_INTERNAL_COMPILER_NVCC), 1)
-  KOKKOS_INTERNAL_COMPILER_CUDA_ARCH_FLAG=-arch
-endif
-ifeq ($(KOKKOS_INTERNAL_COMPILER_CLANG), 1)
-  KOKKOS_INTERNAL_COMPILER_CUDA_ARCH_FLAG=--cuda-gpu-arch
-  KOKKOS_CXXFLAGS += -x cuda
-endif
-
-ifeq ($(KOKKOS_INTERNAL_USE_ARCH_KEPLER30), 1)
-  tmp := $(shell echo "\#define KOKKOS_ARCH_KEPLER 1" >> KokkosCore_config.tmp )
-  tmp := $(shell echo "\#define KOKKOS_ARCH_KEPLER30 1" >> KokkosCore_config.tmp )
-  KOKKOS_CXXFLAGS += $(KOKKOS_INTERNAL_COMPILER_CUDA_ARCH_FLAG)=sm_30
-  KOKKOS_LDFLAGS += $(KOKKOS_INTERNAL_COMPILER_CUDA_ARCH_FLAG)=sm_30
-endif
-ifeq ($(KOKKOS_INTERNAL_USE_ARCH_KEPLER32), 1)
-  tmp := $(shell echo "\#define KOKKOS_ARCH_KEPLER 1" >> KokkosCore_config.tmp )
-  tmp := $(shell echo "\#define KOKKOS_ARCH_KEPLER32 1" >> KokkosCore_config.tmp )
-  KOKKOS_CXXFLAGS += $(KOKKOS_INTERNAL_COMPILER_CUDA_ARCH_FLAG)=sm_32
-  KOKKOS_LDFLAGS += $(KOKKOS_INTERNAL_COMPILER_CUDA_ARCH_FLAG)=sm_32
-endif
-ifeq ($(KOKKOS_INTERNAL_USE_ARCH_KEPLER35), 1)
-  tmp := $(shell echo "\#define KOKKOS_ARCH_KEPLER 1" >> KokkosCore_config.tmp )
-  tmp := $(shell echo "\#define KOKKOS_ARCH_KEPLER35 1" >> KokkosCore_config.tmp )
-  KOKKOS_CXXFLAGS += $(KOKKOS_INTERNAL_COMPILER_CUDA_ARCH_FLAG)=sm_35
-  KOKKOS_LDFLAGS += $(KOKKOS_INTERNAL_COMPILER_CUDA_ARCH_FLAG)=sm_35
-endif
-ifeq ($(KOKKOS_INTERNAL_USE_ARCH_KEPLER37), 1)
-  tmp := $(shell echo "\#define KOKKOS_ARCH_KEPLER 1" >> KokkosCore_config.tmp )
-  tmp := $(shell echo "\#define KOKKOS_ARCH_KEPLER37 1" >> KokkosCore_config.tmp )
-  KOKKOS_CXXFLAGS += $(KOKKOS_INTERNAL_COMPILER_CUDA_ARCH_FLAG)=sm_37
-  KOKKOS_LDFLAGS += $(KOKKOS_INTERNAL_COMPILER_CUDA_ARCH_FLAG)=sm_37
-endif
-ifeq ($(KOKKOS_INTERNAL_USE_ARCH_MAXWELL50), 1)
-  tmp := $(shell echo "\#define KOKKOS_ARCH_MAXWELL 1" >> KokkosCore_config.tmp )
-  tmp := $(shell echo "\#define KOKKOS_ARCH_MAXWELL50 1" >> KokkosCore_config.tmp )
-  KOKKOS_CXXFLAGS += $(KOKKOS_INTERNAL_COMPILER_CUDA_ARCH_FLAG)=sm_50
-  KOKKOS_LDFLAGS += $(KOKKOS_INTERNAL_COMPILER_CUDA_ARCH_FLAG)=sm_50
-endif
-ifeq ($(KOKKOS_INTERNAL_USE_ARCH_MAXWELL52), 1)
-  tmp := $(shell echo "\#define KOKKOS_ARCH_MAXWELL 1" >> KokkosCore_config.tmp )
-  tmp := $(shell echo "\#define KOKKOS_ARCH_MAXWELL52 1" >> KokkosCore_config.tmp )
-  KOKKOS_CXXFLAGS += $(KOKKOS_INTERNAL_COMPILER_CUDA_ARCH_FLAG)=sm_52
-  KOKKOS_LDFLAGS += $(KOKKOS_INTERNAL_COMPILER_CUDA_ARCH_FLAG)=sm_52
-endif
-ifeq ($(KOKKOS_INTERNAL_USE_ARCH_MAXWELL53), 1)
-  tmp := $(shell echo "\#define KOKKOS_ARCH_MAXWELL 1" >> KokkosCore_config.tmp )
-  tmp := $(shell echo "\#define KOKKOS_ARCH_MAXWELL53 1" >> KokkosCore_config.tmp )
-  KOKKOS_CXXFLAGS += $(KOKKOS_INTERNAL_COMPILER_CUDA_ARCH_FLAG)=sm_53
-  KOKKOS_LDFLAGS += $(KOKKOS_INTERNAL_COMPILER_CUDA_ARCH_FLAG)=sm_53
-endif
-ifeq ($(KOKKOS_INTERNAL_USE_ARCH_PASCAL61), 1)
-  tmp := $(shell echo "\#define KOKKOS_ARCH_PASCAL 1" >> KokkosCore_config.tmp )
-  tmp := $(shell echo "\#define KOKKOS_ARCH_PASCAL61 1" >> KokkosCore_config.tmp )
-  KOKKOS_CXXFLAGS += $(KOKKOS_INTERNAL_COMPILER_CUDA_ARCH_FLAG)=sm_61
-  KOKKOS_LDFLAGS += $(KOKKOS_INTERNAL_COMPILER_CUDA_ARCH_FLAG)=sm_61
-endif
-ifeq ($(KOKKOS_INTERNAL_USE_ARCH_PASCAL60), 1)
-  tmp := $(shell echo "\#define KOKKOS_ARCH_PASCAL 1" >> KokkosCore_config.tmp )
-  tmp := $(shell echo "\#define KOKKOS_ARCH_PASCAL60 1" >> KokkosCore_config.tmp )
-  KOKKOS_CXXFLAGS += $(KOKKOS_INTERNAL_COMPILER_CUDA_ARCH_FLAG)=sm_60
-  KOKKOS_LDFLAGS += $(KOKKOS_INTERNAL_COMPILER_CUDA_ARCH_FLAG)=sm_60
-endif
-
->>>>>>> 010fac62
+    KOKKOS_LDFLAGS += $(KOKKOS_INTERNAL_COMPILER_CUDA_ARCH_FLAG)=sm_61
+  endif
 endif
 
 KOKKOS_INTERNAL_LS_CONFIG := $(shell ls KokkosCore_config.h)
