--- conflicted
+++ resolved
@@ -86,156 +86,5 @@
 //----------------------------------------------------------------------------
 //----------------------------------------------------------------------------
 
-<<<<<<< HEAD
-namespace Kokkos {
-
-// OMP version needs non-const TaskExec
-template< typename iType >
-KOKKOS_INLINE_FUNCTION
-Impl::TeamThreadRangeBoundariesStruct< iType, Impl::TaskExec< Kokkos::Serial > >
-TeamThreadRange( Impl::TaskExec< Kokkos::Serial > & thread, const iType & count )
-{
-  return Impl::TeamThreadRangeBoundariesStruct< iType, Impl::TaskExec< Kokkos::Serial > >( thread, count );
-}
-
-// OMP version needs non-const TaskExec
-template< typename iType1, typename iType2 >
-KOKKOS_INLINE_FUNCTION
-Impl::TeamThreadRangeBoundariesStruct< typename std::common_type< iType1, iType2 >::type,
-                                       Impl::TaskExec< Kokkos::Serial > >
-TeamThreadRange( Impl::TaskExec< Kokkos::Serial > & thread, const iType1 & start, const iType2 & end )
-{
-  typedef typename std::common_type< iType1, iType2 >::type iType;
-  return Impl::TeamThreadRangeBoundariesStruct< iType, Impl::TaskExec< Kokkos::Serial > >(
-           thread, iType(start), iType(end) );
-}
-
-// OMP version needs non-const TaskExec
-template<typename iType>
-KOKKOS_INLINE_FUNCTION
-Impl::ThreadVectorRangeBoundariesStruct<iType,Impl::TaskExec< Kokkos::Serial > >
-ThreadVectorRange
-  ( Impl::TaskExec< Kokkos::Serial > & thread
-  , const iType & count )
-{
-  return Impl::ThreadVectorRangeBoundariesStruct<iType,Impl::TaskExec< Kokkos::Serial > >(thread,count);
-}
-
-  /** \brief  Inter-thread parallel_for. Executes lambda(iType i) for each i=0..N-1.
-   *
-   * The range i=0..N-1 is mapped to all threads of the the calling thread team.
-   * This functionality requires C++11 support.*/
-template<typename iType, class Lambda>
-KOKKOS_INLINE_FUNCTION
-void parallel_for(const Impl::TeamThreadRangeBoundariesStruct<iType,Impl::TaskExec< Kokkos::Serial > >& loop_boundaries, const Lambda& lambda) {
-  for( iType i = loop_boundaries.start; i < loop_boundaries.end; i+=loop_boundaries.increment)
-    lambda(i);
-}
-
-template< typename iType, class Lambda, typename ValueType >
-KOKKOS_INLINE_FUNCTION
-void parallel_reduce
-  (const Impl::TeamThreadRangeBoundariesStruct<iType,Impl::TaskExec< Kokkos::Serial > >& loop_boundaries,
-   const Lambda & lambda,
-   ValueType& initialized_result)
-{
-
-  ValueType result = initialized_result;
-
-  for( iType i = loop_boundaries.start; i < loop_boundaries.end; i+=loop_boundaries.increment)
-    lambda(i, result);
-
-  initialized_result = result;
-}
-
-template< typename iType, class Lambda, typename ValueType, class JoinType >
-KOKKOS_INLINE_FUNCTION
-void parallel_reduce
-  (const Impl::TeamThreadRangeBoundariesStruct<iType,Impl::TaskExec< Kokkos::Serial > >& loop_boundaries,
-   const Lambda & lambda,
-   const JoinType & join,
-   ValueType& initialized_result)
-{
-  ValueType result = initialized_result;
-
-  for( iType i = loop_boundaries.start; i < loop_boundaries.end; i+=loop_boundaries.increment)
-    lambda(i, result);
-
-  initialized_result = result;
-}
-
-template< typename iType, class Lambda, typename ValueType >
-KOKKOS_INLINE_FUNCTION
-void parallel_reduce
-  (const Impl::ThreadVectorRangeBoundariesStruct<iType,Impl::TaskExec< Kokkos::Serial > >& loop_boundaries,
-   const Lambda & lambda,
-   ValueType& initialized_result)
-{
-  initialized_result = ValueType();
-#ifdef KOKKOS_ENABLE_PRAGMA_IVDEP
-#pragma ivdep
-#endif
-  for( iType i = loop_boundaries.start; i < loop_boundaries.end; i+=loop_boundaries.increment) {
-    ValueType tmp = ValueType();
-    lambda(i,tmp);
-    initialized_result+=tmp;
-  }
-}
-
-template< typename iType, class Lambda, typename ValueType, class JoinType >
-KOKKOS_INLINE_FUNCTION
-void parallel_reduce
-  (const Impl::ThreadVectorRangeBoundariesStruct<iType,Impl::TaskExec< Kokkos::Serial > >& loop_boundaries,
-   const Lambda & lambda,
-   const JoinType & join,
-   ValueType& initialized_result)
-{
-  ValueType result = initialized_result;
-#ifdef KOKKOS_ENABLE_PRAGMA_IVDEP
-#pragma ivdep
-#endif
-  for( iType i = loop_boundaries.start; i < loop_boundaries.end; i+=loop_boundaries.increment) {
-    ValueType tmp = ValueType();
-    lambda(i,tmp);
-    join(result,tmp);
-  }
-  initialized_result = result;
-}
-
-template< typename ValueType, typename iType, class Lambda >
-KOKKOS_INLINE_FUNCTION
-void parallel_scan
-  (const Impl::TeamThreadRangeBoundariesStruct<iType,Impl::TaskExec< Kokkos::Serial > >& loop_boundaries,
-   const Lambda & lambda)
-{
-  ValueType accum = 0 ;
-  ValueType val, local_total;
-
-  for( iType i = loop_boundaries.start; i < loop_boundaries.end; i+=loop_boundaries.increment) {
-    local_total = 0;
-    lambda(i,local_total,false);
-    val = accum;
-    lambda(i,val,true);
-    accum += local_total;
-  }
-
-}
-
-// placeholder for future function
-template< typename iType, class Lambda, typename ValueType >
-KOKKOS_INLINE_FUNCTION
-void parallel_scan
-  (const Impl::ThreadVectorRangeBoundariesStruct<iType,Impl::TaskExec< Kokkos::Serial > >& loop_boundaries,
-   const Lambda & lambda)
-{
-}
-
-} /* namespace Kokkos */
-
-//----------------------------------------------------------------------------
-//----------------------------------------------------------------------------
-
-=======
->>>>>>> ca57cd24
 #endif /* #if defined( KOKKOS_ENABLE_TASKDAG ) */
 #endif /* #ifndef KOKKOS_IMPL_SERIAL_TASK_HPP */
