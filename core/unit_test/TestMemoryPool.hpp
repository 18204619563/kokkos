/*
//@HEADER
// ************************************************************************
//
//                        Kokkos v. 2.0
//              Copyright (2014) Sandia Corporation
//
// Under the terms of Contract DE-AC04-94AL85000 with Sandia Corporation,
// the U.S. Government retains certain rights in this software.
//
// Redistribution and use in source and binary forms, with or without
// modification, are permitted provided that the following conditions are
// met:
//
// 1. Redistributions of source code must retain the above copyright
// notice, this list of conditions and the following disclaimer.
//
// 2. Redistributions in binary form must reproduce the above copyright
// notice, this list of conditions and the following disclaimer in the
// documentation and/or other materials provided with the distribution.
//
// 3. Neither the name of the Corporation nor the names of the
// contributors may be used to endorse or promote products derived from
// this software without specific prior written permission.
//
// THIS SOFTWARE IS PROVIDED BY SANDIA CORPORATION "AS IS" AND ANY
// EXPRESS OR IMPLIED WARRANTIES, INCLUDING, BUT NOT LIMITED TO, THE
// IMPLIED WARRANTIES OF MERCHANTABILITY AND FITNESS FOR A PARTICULAR
// PURPOSE ARE DISCLAIMED. IN NO EVENT SHALL SANDIA CORPORATION OR THE
// CONTRIBUTORS BE LIABLE FOR ANY DIRECT, INDIRECT, INCIDENTAL, SPECIAL,
// EXEMPLARY, OR CONSEQUENTIAL DAMAGES (INCLUDING, BUT NOT LIMITED TO,
// PROCUREMENT OF SUBSTITUTE GOODS OR SERVICES; LOSS OF USE, DATA, OR
// PROFITS; OR BUSINESS INTERRUPTION) HOWEVER CAUSED AND ON ANY THEORY OF
// LIABILITY, WHETHER IN CONTRACT, STRICT LIABILITY, OR TORT (INCLUDING
// NEGLIGENCE OR OTHERWISE) ARISING IN ANY WAY OUT OF THE USE OF THIS
// SOFTWARE, EVEN IF ADVISED OF THE POSSIBILITY OF SUCH DAMAGE.
//
// Questions? Contact  H. Carter Edwards (hcedwar@sandia.gov)
//
// ************************************************************************
//@HEADER
*/


#ifndef KOKKOS_UNITTEST_MEMPOOL_HPP
#define KOKKOS_UNITTEST_MEMPOOL_HPP

#include <cstdio>
#include <iostream>
#include <cmath>
#include <algorithm>

#include <impl/Kokkos_Timer.hpp>

namespace TestMemoryPool {

template< typename MemSpace = Kokkos::HostSpace >
void test_host_memory_pool_stats()
{
  typedef typename MemSpace::execution_space   Space ;
  typedef typename Kokkos::MemoryPool< Space > MemPool ;

  const size_t MemoryCapacity = 32000 ;
  const size_t MinBlockSize   =    64 ;
  const size_t MaxBlockSize   =  1024 ;
  const size_t SuperBlockSize =  4096 ;

  MemPool pool( MemSpace()
              , MemoryCapacity
              , MinBlockSize
              , MaxBlockSize
              , SuperBlockSize
              );

  {
    typename MemPool::usage_statistics stats ;

    pool.get_usage_statistics( stats );

    ASSERT_LE( MemoryCapacity , stats.capacity_bytes );
    ASSERT_LE( MinBlockSize , stats.min_block_bytes );
    ASSERT_LE( MaxBlockSize , stats.max_block_bytes );
    ASSERT_LE( SuperBlockSize , stats.superblock_bytes );
  }

  void * p0064 = pool.allocate(64);
  void * p0128 = pool.allocate(128);
  void * p0256 = pool.allocate(256);
  void * p1024 = pool.allocate(1024);

  // Aborts because exceeds max block size:
  // void * p2048 = pool.allocate(2048);

  ASSERT_NE( p0064 , (void*) 0 );
  ASSERT_NE( p0128 , (void*) 0 );
  ASSERT_NE( p0256 , (void*) 0 );
  ASSERT_NE( p1024 , (void*) 0 );

  pool.deallocate( p0064 , 64 );
  pool.deallocate( p0128 , 128 );
  pool.deallocate( p0256 , 256 );
  pool.deallocate( p1024 , 1024 );

}

//----------------------------------------------------------------------------
//----------------------------------------------------------------------------

template< class DeviceType >
struct TestMemoryPool_Functor {

  typedef Kokkos::View< uintptr_t * , DeviceType >         ptrs_type ;
  typedef Kokkos::MemoryPool< DeviceType > pool_type ;

  pool_type pool ;
  ptrs_type ptrs ;

  TestMemoryPool_Functor( const pool_type & arg_pool , size_t n )
    : pool( arg_pool )
    , ptrs( "ptrs" , n )
    {}

  // Specify reduction argument value_type to avoid
  // confusion with tag-dispatch.

  using value_type = long ;

  struct TagAlloc {};

  KOKKOS_INLINE_FUNCTION
  void operator()( TagAlloc , int i , long & update ) const noexcept
    {
      unsigned alloc_size = 32 * ( 1 + ( i % 5 ));
      ptrs(i) = (uintptr_t)  pool.allocate( alloc_size );
      if ( ptrs(i) ) { ++update ; }
    }

  struct TagDealloc {};

  KOKKOS_INLINE_FUNCTION
  void operator()( TagDealloc , int i , long & update ) const noexcept
    {
      if ( ptrs(i) && ( 0 == i % 3 ) ) {
        unsigned alloc_size = 32 * ( 1 + ( i % 5 ));
        pool.deallocate( (void*) ptrs(i) , alloc_size );
        ptrs(i) = 0 ;
        ++update ;
      }
    }

  struct TagRealloc {};

  KOKKOS_INLINE_FUNCTION
  void operator()( TagRealloc , int i , long & update ) const noexcept
    {
      if ( 0 == ptrs(i) ) {
        unsigned alloc_size = 32 * ( 1 + ( i % 5 ));
        ptrs(i) = (uintptr_t)  pool.allocate( alloc_size );
        if ( ptrs(i) ) { ++update ; }
      }
    }

  struct TagMixItUp {};

  KOKKOS_INLINE_FUNCTION
  void operator()( TagMixItUp , int i , long & update ) const noexcept
    {
      if ( ptrs(i) && ( 0 == i % 3 ) ) {

        unsigned alloc_size = 32 * ( 1 + ( i % 5 ));

        pool.deallocate( (void*) ptrs(i) , alloc_size );

        ptrs(i) = (uintptr_t)  pool.allocate( alloc_size );

        if ( ptrs(i) ) { ++update ; }
      }
    }
};

template< class PoolType >
void print_memory_pool_stats
  ( typename PoolType::usage_statistics const & stats )
{
  std::cout << "MemoryPool {" << std::endl
            << "  bytes capacity = " << stats.capacity_bytes << std::endl
            << "  bytes used     = " << stats.consumed_bytes << std::endl
            << "  bytes reserved = " << stats.reserved_bytes << std::endl
            << "  bytes free     = " << ( stats.capacity_bytes -
               ( stats.consumed_bytes + stats.reserved_bytes ) ) << std::endl
            << "  alloc used     = " << stats.consumed_blocks << std::endl
            << "  alloc reserved = " << stats.reserved_blocks << std::endl
            << "  super used     = " << stats.consumed_superblocks << std::endl
            << "  super reserved = " << ( stats.capacity_superblocks -
                                    stats.consumed_superblocks ) << std::endl
            << "}" << std::endl ;
}

template< class DeviceType >
void test_memory_pool_v2( const bool print_statistics
                        , const bool print_superblocks )
{
  typedef typename DeviceType::memory_space     memory_space ;
  typedef typename DeviceType::execution_space  execution_space ;
  typedef Kokkos::MemoryPool< DeviceType > pool_type ;
  typedef TestMemoryPool_Functor< DeviceType > functor_type ;

  typedef typename functor_type::TagAlloc   TagAlloc ;
  typedef typename functor_type::TagDealloc TagDealloc ;
  typedef typename functor_type::TagRealloc TagRealloc ;
  typedef typename functor_type::TagMixItUp TagMixItUp ;

  const size_t    total_alloc_size = 10000000 ;
  const unsigned  min_block_size   = 64 ;
  const unsigned  max_block_size   = 256 ;
  const long      nfill            = 70000 ;

  for ( uint32_t k = 0 , min_superblock_size = 10000 ;
        k < 3 ; ++k , min_superblock_size *= 10 ) {

    typename pool_type::usage_statistics stats ;

    pool_type pool( memory_space()
                  , total_alloc_size
                  , min_block_size
                  , max_block_size
                  , min_superblock_size );

    functor_type functor(pool,nfill);

    long result = 0 ;
    long ndel  = 0 ;

    Kokkos::parallel_reduce
      ( Kokkos::RangePolicy< execution_space , TagAlloc >(0,nfill)
      , functor
      , result
      );

    pool.get_usage_statistics( stats );

    const int fill_error = ( nfill != result ) ||
                           ( nfill != long(stats.consumed_blocks) );

    if ( fill_error || print_statistics ) print_memory_pool_stats< pool_type >( stats );
    if ( fill_error || print_superblocks ) pool.print_state( std::cout );

    ASSERT_EQ( nfill , result );
    ASSERT_EQ( nfill , long(stats.consumed_blocks) );

    Kokkos::parallel_reduce
      ( Kokkos::RangePolicy< execution_space , TagDealloc >(0,nfill)
      , functor
      , ndel
      );

    pool.get_usage_statistics( stats );

    const int del_error = ( nfill - ndel ) != long(stats.consumed_blocks);

    if ( del_error || print_statistics ) print_memory_pool_stats< pool_type >( stats );
    if ( del_error || print_superblocks ) pool.print_state( std::cout );

    ASSERT_EQ( ( nfill - ndel ) , long(stats.consumed_blocks) );

    Kokkos::parallel_reduce
      ( Kokkos::RangePolicy< execution_space , TagRealloc >(0,nfill)
      , functor
      , result
      );

    pool.get_usage_statistics( stats );

    const int refill_error = ( ndel != result ) ||
                             ( nfill != long(stats.consumed_blocks) );

    if ( refill_error || print_statistics ) print_memory_pool_stats< pool_type >( stats );
    if ( refill_error || print_superblocks ) pool.print_state( std::cout );

    ASSERT_EQ( ndel , result );
    ASSERT_EQ( nfill , long(stats.consumed_blocks) );

    Kokkos::parallel_reduce
      ( Kokkos::RangePolicy< execution_space , TagMixItUp >(0,nfill)
      , functor
      , result
      );

    pool.get_usage_statistics( stats );

    const int mix_error = ( ndel != result ) ||
                          ( nfill != long(stats.consumed_blocks) );

    if ( mix_error || print_statistics ) print_memory_pool_stats< pool_type >( stats );
    if ( mix_error || print_superblocks ) pool.print_state( std::cout );

    ASSERT_EQ( ndel , result );
    ASSERT_EQ( nfill , long(stats.consumed_blocks) );
  }
}

//----------------------------------------------------------------------------
//----------------------------------------------------------------------------

} // namespace TestMemoryPool

<<<<<<< HEAD
namespace Test {

TEST_F( TEST_CATEGORY, memory_pool )
{
  TestMemoryPool::test_memory_pool_v2< TEST_EXECSPACE >(false,false);
}
}
#endif
=======
#endif
>>>>>>> f17ea9d2
<|MERGE_RESOLUTION|>--- conflicted
+++ resolved
@@ -304,7 +304,6 @@
 
 } // namespace TestMemoryPool
 
-<<<<<<< HEAD
 namespace Test {
 
 TEST_F( TEST_CATEGORY, memory_pool )
@@ -313,6 +312,3 @@
 }
 }
 #endif
-=======
-#endif
->>>>>>> f17ea9d2
